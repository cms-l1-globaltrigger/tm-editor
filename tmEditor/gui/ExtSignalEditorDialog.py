"""External signal editor dialog."""

from typing import Optional

from PyQt5 import QtWidgets

from tmEditor.core.Algorithm import toExternal
from tmEditor.core.AlgorithmHelper import AlgorithmHelper
from tmEditor.core.AlgorithmFormatter import AlgorithmFormatter

# Common widgets
from tmEditor.gui.CommonWidgets import PrefixedSpinBox, createIcon, miniIcon

__all__ = ["ExtSignalEditorDialog"]

# -----------------------------------------------------------------------------
#  Keys
# -----------------------------------------------------------------------------

kEXT = "EXT"
kName = "name"
kSystem = "system"
kCable = "cable"
kChannel = "channel"
kLabel = "label"

# -----------------------------------------------------------------------------
#  External signal editor dialog class
# -----------------------------------------------------------------------------

class ExtSignalEditorDialog(QtWidgets.QDialog):
    """External signal editor dialog class."""

    def __init__(self, menu, parent: Optional[QtWidgets.QWidget] = None) -> None:
        """Constructor, takes a reference to a menu and an optional parent."""
        super().__init__(parent)
        self.menu = menu
        self.setupUi()
        # Connect signals
        self.signalComboBox.currentIndexChanged.connect(self.updateInfoText)
        self.offsetSpinBox.valueChanged.connect(self.updateInfoText)
        self.buttonBox.accepted.connect(self.accept)
        self.buttonBox.rejected.connect(self.reject)
        # Initialize
        self.updateInfoText()

    def setupUi(self):
        self.setWindowIcon(createIcon("wizard-ext-signal"))
        self.setWindowTitle(self.tr("External Signal Editor"))
        self.resize(640, 280)
        self.signalLabel = QtWidgets.QLabel(self.tr("Signal"), self)
        self.signalLabel.setSizePolicy(QtWidgets.QSizePolicy.Maximum, QtWidgets.QSizePolicy.Fixed)
        self.signalComboBox = QtWidgets.QComboBox(self)
        self.signalComboBox.setSizePolicy(QtWidgets.QSizePolicy.Maximum, QtWidgets.QSizePolicy.Fixed)
        for signal in self.menu.extSignals.extSignals:
            self.signalComboBox.addItem(miniIcon("ext"), "_".join((kEXT, signal[kName])))
        self.offsetSpinBox = PrefixedSpinBox(self)
        self.offsetSpinBox.setRange(-2, 2)
        self.offsetSpinBox.setValue(0)
        self.offsetSpinBox.setSuffix(self.tr(" BX"))
        self.infoTextEdit = QtWidgets.QTextEdit(self)
        self.infoTextEdit.setReadOnly(True)
        self.infoTextEdit.setSizePolicy(QtWidgets.QSizePolicy.MinimumExpanding, QtWidgets.QSizePolicy.Expanding)
        self.buttonBox = QtWidgets.QDialogButtonBox(self)
        self.buttonBox.setStandardButtons(QtWidgets.QDialogButtonBox.Ok | QtWidgets.QDialogButtonBox.Cancel)
        layout = QtWidgets.QGridLayout()
        layout.addWidget(self.signalLabel, 0, 0)
        hbox = QtWidgets.QHBoxLayout()
        hbox.addWidget(self.signalComboBox)
        hbox.addWidget(self.offsetSpinBox)
        layout.addLayout(hbox, 0, 1)
        layout.addWidget(self.infoTextEdit, 0, 2, 3, 1)
        layout.addWidget(self.buttonBox, 3, 0, 1, 3)
        self.setLayout(layout)

    def name(self):
        """Returns external signal name."""
        return self.signalComboBox.currentText()

    def bxOffset(self):
        return self.offsetSpinBox.value()

    def expression(self):
        """Returns object expression selected by the inputs."""
        expression = AlgorithmHelper()
        expression.addExtSignal(
            name=self.name(),
            bx_offset=self.bxOffset(),
        )
        return AlgorithmFormatter.normalize(expression.serialize())

    def updateInfoText(self):
        """Update info box text."""
        name = toExternal(self.name()).signal_name
<<<<<<< HEAD
        for signal in filter(lambda signal: signal.get(kName) == name, self.menu.extSignals.extSignals):
            system = signal.get(kSystem)
            cable = signal.get(kCable)
            channel = signal.get(kChannel)
            label = signal.get(kLabel, "")
=======
        for signal in filter(lambda signal: signal[kName] == name, self.menu.extSignals.extSignals):
            system = signal[kSystem]
            cable = signal[kCable]
            channel = signal[kChannel]
            label = signal[kLabel] if kLabel in signal else ""
>>>>>>> 2c63b9dd
            expression = self.expression()
            text = []
            text.append(f"<h3>External Signal Requirement</h3>")
            text.append(f"<p>System: {system}</p>")
            text.append(f"<p>Cable: {cable}</p>")
            text.append(f"<p>Channel: {channel}</p>")
            if label:
                text.append(f"<p>Label: {label}</p>")
            text.append(f"<h4>Preview</h4>")
            text.append(f"<p><pre>{expression}</pre></p>")
            self.infoTextEdit.setText("".join(text))
            break

    def loadExtSignal(self, token):
        """Load dialog by values from external signal. Will raise a ValueError if string
        *token* is not a valid external signal.
        """
        signal = toExternal(token)
        self.signalComboBox.setCurrentIndex(self.signalComboBox.findText(signal.basename))
        self.offsetSpinBox.setValue(signal.bx_offset)<|MERGE_RESOLUTION|>--- conflicted
+++ resolved
@@ -92,19 +92,11 @@
     def updateInfoText(self):
         """Update info box text."""
         name = toExternal(self.name()).signal_name
-<<<<<<< HEAD
-        for signal in filter(lambda signal: signal.get(kName) == name, self.menu.extSignals.extSignals):
-            system = signal.get(kSystem)
-            cable = signal.get(kCable)
-            channel = signal.get(kChannel)
-            label = signal.get(kLabel, "")
-=======
         for signal in filter(lambda signal: signal[kName] == name, self.menu.extSignals.extSignals):
             system = signal[kSystem]
             cable = signal[kCable]
             channel = signal[kChannel]
             label = signal[kLabel] if kLabel in signal else ""
->>>>>>> 2c63b9dd
             expression = self.expression()
             text = []
             text.append(f"<h3>External Signal Requirement</h3>")
